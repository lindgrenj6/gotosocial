--- conflicted
+++ resolved
@@ -138,11 +138,7 @@
 	}
 
 	// create and start the message processor using the other services we've created so far
-<<<<<<< HEAD
-	processor := processing.NewProcessor(typeConverter, federator, oauthServer, mediaManager, storage, timelineManager, dbService, emailSender)
-=======
 	processor := processing.NewProcessor(typeConverter, federator, oauthServer, mediaHandler, storage, dbService, emailSender)
->>>>>>> 40be88ec
 	if err := processor.Start(ctx); err != nil {
 		return fmt.Errorf("error starting processor: %s", err)
 	}
